--- conflicted
+++ resolved
@@ -13,51 +13,8 @@
     steps:
       - uses: ubiquity-os/action-update-manifest@main
         with:
-<<<<<<< HEAD
-          node-version: "20.10.0"
-
-      - name: Install deps and run configuration update
-        run: |
-          yarn install --immutable --immutable-cache --check-cache
-          yarn tsc --noCheck --project tsconfig.json -m commonjs
-
-      - name: Update manifest configuration using GitHub Script
-        uses: actions/github-script@v7
-        with:
-          script: |
-            const fs = require('fs');
-            const path = require('path');
-
-            const { pluginSettingsSchema } = require('./src/types/plugin-inputs');
-
-            const manifestPath = path.resolve("${{ github.workspace }}", './manifest.json');
-            const manifest = JSON.parse(fs.readFileSync(manifestPath, 'utf8'));
-
-            const configuration = JSON.stringify(pluginSettingsSchema);
-
-            manifest["configuration"] = JSON.parse(configuration);
-
-            const updatedManifest = JSON.stringify(manifest, null, 2)
-            console.log('Updated manifest:', updatedManifest);
-            fs.writeFileSync(manifestPath, updatedManifest);
-
-      - name: Commit and Push generated types
-        run: |
-          yarn format:prettier
-          git config --global user.name 'ubiquity-os[bot]'
-          git config --global user.email 'ubiquity-os[bot]@users.noreply.github.com'
-          git add ./manifest.json
-          if [ -n "$(git diff-index --cached --name-only HEAD)" ]; then
-            git pull
-            git commit -m "chore: updated generated configuration" || echo "Lint-staged check failed"
-            git push origin HEAD:${{ github.ref_name }}
-          else
-            echo "No changes to commit"
-          fi
-=======
           schema-path: "${{ github.workspace }}/src/types/plugin-inputs.js"
           commit-message: "chore: update"
           manifest-path: "${{ github.workspace }}/manifest.json"
->>>>>>> 931d7159
         env:
           GPG_PRIVATE_KEY: ${{ secrets.GPG_PRIVATE_KEY }}