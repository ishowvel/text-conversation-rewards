import configuration from "./configuration/config-reader";
import { collectLinkedMergedPulls } from "./data-collection/collect-linked-pulls";
import { GITHUB_DISPATCH_PAYLOAD_LIMIT } from "./helpers/constants";
import githubCommentModuleInstance from "./helpers/github-comment-module-instance";
import { getSortedPrices } from "./helpers/label-price-extractor";
<<<<<<< HEAD
import logger from "./helpers/logger";
=======
>>>>>>> f67e8452
import { IssueActivity } from "./issue-activity";
import { Processor, Result } from "./parser/processor";
import { parseGitHubUrl } from "./start";
import { ContextPlugin } from "./types/plugin-input";

export async function run(context: ContextPlugin) {
<<<<<<< HEAD
  const { eventName, payload } = context;
=======
  const { eventName, payload, logger } = context;
>>>>>>> f67e8452
  if (eventName === "issues.closed") {
    if (payload.issue.state_reason !== "completed") {
      return logger.info("Issue was not closed as completed. Skipping.").logMessage.raw;
    }
    if (!(await preCheck(context))) {
      const result = logger.error("All linked pull requests must be closed to generate rewards.");
      await githubCommentModuleInstance.postComment(result.logMessage.diff);
      return result.logMessage.raw;
    }
    logger.debug("Will use the following configuration:", { configuration });
    await githubCommentModuleInstance.postComment(logger.ok("Evaluating results. Please wait...").logMessage.diff);
    const issue = parseGitHubUrl(payload.issue.html_url);
    const activity = new IssueActivity(issue);
    await activity.init();
    if (configuration.incentives.requirePriceLabel && !getSortedPrices(activity.self?.labels).length) {
      const result = logger.error("No price label has been set. Skipping permit generation.");
      await githubCommentModuleInstance.postComment(result.logMessage.diff);
      return result.logMessage.raw;
    }
    const processor = new Processor(context);
    await processor.run(activity);
    let result = processor.dump();
    if (result.length > GITHUB_DISPATCH_PAYLOAD_LIMIT) {
      logger.info("Truncating payload as it will trigger an error.");
      const resultObject = JSON.parse(result) as Result;
      for (const [key, value] of Object.entries(resultObject)) {
        resultObject[key] = {
          userId: value.userId,
          task: value.task,
          permitUrl: value.permitUrl,
          total: value.total,
        };
      }
      result = JSON.stringify(resultObject);
    }
    return JSON.parse(result);
  } else {
    return logger.error(`${eventName} is not supported, skipping.`).logMessage.raw;
  }
}

async function preCheck(context: ContextPlugin) {
  const { payload, octokit, logger } = context;

  const issue = parseGitHubUrl(payload.issue.html_url);
  const linkedPulls = await collectLinkedMergedPulls(issue);
  logger.debug("Checking open linked pull-requests for", {
    issue,
    linkedPulls,
  });
  if (linkedPulls.some((linkedPull) => linkedPull.state === "OPEN")) {
    await octokit.rest.issues.update({
      owner: issue.owner,
      repo: issue.repo,
      issue_number: issue.issue_number,
      state: "open",
    });
    return false;
  }
  return true;
}<|MERGE_RESOLUTION|>--- conflicted
+++ resolved
@@ -3,21 +3,13 @@
 import { GITHUB_DISPATCH_PAYLOAD_LIMIT } from "./helpers/constants";
 import githubCommentModuleInstance from "./helpers/github-comment-module-instance";
 import { getSortedPrices } from "./helpers/label-price-extractor";
-<<<<<<< HEAD
-import logger from "./helpers/logger";
-=======
->>>>>>> f67e8452
 import { IssueActivity } from "./issue-activity";
 import { Processor, Result } from "./parser/processor";
 import { parseGitHubUrl } from "./start";
 import { ContextPlugin } from "./types/plugin-input";
 
 export async function run(context: ContextPlugin) {
-<<<<<<< HEAD
-  const { eventName, payload } = context;
-=======
   const { eventName, payload, logger } = context;
->>>>>>> f67e8452
   if (eventName === "issues.closed") {
     if (payload.issue.state_reason !== "completed") {
       return logger.info("Issue was not closed as completed. Skipping.").logMessage.raw;
