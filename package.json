{
  "name": "@ubiquibot/conversation-rewards",
  "version": "1.0.0",
  "description": "Generate rewards for on topic conversation for closing issues as complete.",
  "author": "Ubiquity DAO",
  "license": "MIT",
  "engines": {
    "node": ">=20.10.0"
  },
  "scripts": {
    "test": "jest --setupFiles dotenv/config --coverage",
    "start": "tsx src/index.ts",
    "format": "run-s format:lint format:prettier format:cspell",
    "format:lint": "eslint --fix .",
    "format:prettier": "prettier --write .",
    "format:cspell": "cspell **/*",
    "knip": "knip",
    "prepare": "husky install"
  },
  "keywords": [
    "typescript",
    "template",
    "dao",
    "ubiquity",
    "open-source"
  ],
  "dependencies": {
    "@actions/core": "1.10.1",
    "@actions/github": "6.0.0",
    "@octokit/rest": "20.1.0",
    "@octokit/webhooks": "13.2.7",
    "@sinclair/typebox": "0.32.23",
    "@supabase/supabase-js": "2.42.0",
    "@ubiquibot/permit-generation": "1.3.1",
<<<<<<< HEAD
    "@ubiquity-dao/rpc-handler": "1.1.0",
=======
    "@ubiquity-dao/rpc-handler": "^1.1.0",
    "@ubiquity-dao/ubiquibot-logger": "1.2.0",
>>>>>>> 0533eba1
    "decimal.js": "10.4.3",
    "dotenv": "16.4.5",
    "ethers": "^6.13.0",
    "jsdom": "24.0.0",
    "lodash": "4.17.21",
    "markdown-it": "14.1.0",
    "openai": "4.29.1",
    "tsx": "4.7.1",
    "typebox-validators": "0.3.5",
    "yaml": "2.4.1"
  },
  "devDependencies": {
    "@babel/core": "7.23.9",
    "@babel/preset-env": "7.23.9",
    "@babel/preset-typescript": "7.23.3",
    "@commitlint/cli": "18.6.1",
    "@commitlint/config-conventional": "18.6.3",
    "@cspell/dict-node": "4.0.3",
    "@cspell/dict-software-terms": "3.3.18",
    "@cspell/dict-typescript": "3.1.2",
    "@mswjs/data": "0.16.1",
    "@types/jest": "29.5.12",
    "@types/jsdom": "21.1.6",
    "@types/markdown-it": "13.0.7",
    "@types/node": "20.11.28",
    "@typescript-eslint/eslint-plugin": "6.21.0",
    "@typescript-eslint/parser": "6.21.0",
    "babel-jest": "29.7.0",
    "cspell": "8.3.2",
    "eslint": "8.56.0",
    "eslint-plugin-sonarjs": "0.23.0",
    "husky": "8.0.3",
    "jest": "29.7.0",
    "jest-junit": "16.0.0",
    "jest-md-dashboard": "0.8.0",
    "knip": "5.7.0",
    "lint-staged": "15.2.2",
    "msw": "2.2.14",
    "npm-run-all": "4.1.5",
    "prettier": "3.2.5",
    "ts-node": "10.9.2",
    "typescript": "5.3.3"
  },
  "lint-staged": {
    "*.ts": [
      "yarn prettier --write",
      "eslint --fix"
    ],
    "src/**.{ts,json}": [
      "cspell"
    ]
  },
  "commitlint": {
    "extends": [
      "@commitlint/config-conventional"
    ]
  }
}<|MERGE_RESOLUTION|>--- conflicted
+++ resolved
@@ -32,12 +32,8 @@
     "@sinclair/typebox": "0.32.23",
     "@supabase/supabase-js": "2.42.0",
     "@ubiquibot/permit-generation": "1.3.1",
-<<<<<<< HEAD
     "@ubiquity-dao/rpc-handler": "1.1.0",
-=======
-    "@ubiquity-dao/rpc-handler": "^1.1.0",
     "@ubiquity-dao/ubiquibot-logger": "1.2.0",
->>>>>>> 0533eba1
     "decimal.js": "10.4.3",
     "dotenv": "16.4.5",
     "ethers": "^6.13.0",
