--- conflicted
+++ resolved
@@ -34,11 +34,7 @@
     "@octokit/webhooks": "13.2.7",
     "@sinclair/typebox": "0.32.23",
     "@supabase/supabase-js": "2.42.0",
-<<<<<<< HEAD
-    "@ubiquibot/permit-generation": "1.6.0",
-=======
     "@ubiquibot/permit-generation": "^1.6.0",
->>>>>>> 3f3ad8fb
     "@ubiquity-dao/rpc-handler": "1.3.0",
     "@ubiquity-dao/ubiquibot-logger": "1.3.1",
     "decimal.js": "10.4.3",
